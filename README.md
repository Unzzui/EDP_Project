--- conflicted
+++ resolved
@@ -75,18 +75,18 @@
 
 ## Profiling inicial
 
-<<<<<<< HEAD
+
 Para capturar una línea base de tiempos de respuesta se puede habilitar el
 middleware de profiling de **Werkzeug**. Establece la variable de entorno
 `ENABLE_PROFILER=1` antes de ejecutar `run.py` y se registrarán estadísticas en
 la consola durante las peticiones. Desactívalo quitando esa variable una vez
 terminadas las mediciones.
-=======
+
 Al ejecutar la aplicación por primera vez se activa **Flask‑Profiler** para
 registrar los tiempos de cada endpoint. Visita `/flask-profiler` para ver los
 resultados y capturar la línea base de latencia antes de aplicar
 optimizaciones.
->>>>>>> a97e8f73
+
 
 ## Estructura del proyecto
 
